--- conflicted
+++ resolved
@@ -9,11 +9,7 @@
   // Test Java 11 with minimum Jenkins version, Java 17 with a more recent version
   configurations: [
     [platform: 'linux',   jdk: '11'], // Linux first for coverage report on ci.jenkins.io
-<<<<<<< HEAD
     [platform: 'linux',   jdk: '17'],
-    [platform: 'windows', jdk: '17', jenkins: '2.387'],
-=======
     [platform: 'windows', jdk: '17', jenkins: '2.389'],
->>>>>>> 9bd3be22
   ]
 )