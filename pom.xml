--- conflicted
+++ resolved
@@ -59,14 +59,8 @@
   </pluginRepositories>
 
   <properties>
-<<<<<<< HEAD
-    <jenkins.version>1.580</jenkins.version>
+    <jenkins.version>2.8</jenkins.version><!-- Node listener -->
     <jenkins-test-harness.version>2.19</jenkins-test-harness.version>
-=======
-    <!-- Node listener -->
-    <jenkins.version>2.8</jenkins.version>
-    <jenkins-test-harness.version>2.8</jenkins-test-harness.version>
->>>>>>> 20ed8042
 
     <project.build.sourceEncoding>UTF-8</project.build.sourceEncoding>
     <surefire.useFile>false</surefire.useFile>
