--- conflicted
+++ resolved
@@ -35,15 +35,11 @@
  */
 public interface TrackedItem {
     /**
-     * Get unique identifier of the item.
+     * Get unique identifier of the provisioning item.
      *
-<<<<<<< HEAD
-     * @return The identifier. Can be null in case the item that is generally tracked outs-out of tracking. Primary use
-     * is to allow null for items that serialized before plugin was integrated and have no id to provide.
-=======
-     * Implementations are permitted to return null in case the particular instance should not be tracked while other
-     * instances generally are.
->>>>>>> 7242eb26
+     * @return The identifier. Can be null in case the item that is generally tracked opts-out of tracking. Primary use
+     * is to allow null for items that serialized before plugin was integrated and have no id to provide. Implementations
+     * can use this disable tracking selectively on per-item basis.
      */
     @Nullable ProvisioningActivity.Id getId();
 }