/*
 * The MIT License (MIT)
 *
 * Copyright (c) 2016 Red Hat, Inc.
 *
 * Permission is hereby granted, free of charge, to any person obtaining a copy
 * of this software and associated documentation files (the "Software"), to deal
 * in the Software without restriction, including without limitation the rights
 * to use, copy, modify, merge, publish, distribute, sublicense, and/or sell
 * copies of the Software, and to permit persons to whom the Software is
 * furnished to do so, subject to the following conditions:
 *
 * The above copyright notice and this permission notice shall be included in
 * all copies or substantial portions of the Software.
 *
 * THE SOFTWARE IS PROVIDED "AS IS", WITHOUT WARRANTY OF ANY KIND, EXPRESS OR
 * IMPLIED, INCLUDING BUT NOT LIMITED TO THE WARRANTIES OF MERCHANTABILITY,
 * FITNESS FOR A PARTICULAR PURPOSE AND NONINFRINGEMENT. IN NO EVENT SHALL THE
 * AUTHORS OR COPYRIGHT HOLDERS BE LIABLE FOR ANY CLAIM, DAMAGES OR OTHER
 * LIABILITY, WHETHER IN AN ACTION OF CONTRACT, TORT OR OTHERWISE, ARISING FROM,
 * OUT OF OR IN CONNECTION WITH THE SOFTWARE OR THE USE OR OTHER DEALINGS IN
 * THE SOFTWARE.
 */

package org.jenkinsci.plugins.cloudstats;

import com.google.common.annotations.VisibleForTesting;
import hudson.BulkChange;
import hudson.Extension;
import hudson.FilePath;
import hudson.XmlFile;
import hudson.model.Computer;
import hudson.model.Label;
import hudson.model.ManagementLink;
import hudson.model.Node;
import hudson.model.PeriodicWork;
import hudson.model.Saveable;
import hudson.model.TaskListener;
import hudson.plugins.extendedread.SystemReadPermission;
import hudson.security.Permission;
import hudson.slaves.AbstractCloudComputer;
import hudson.slaves.Cloud;
import hudson.slaves.CloudProvisioningListener;
import hudson.slaves.ComputerListener;
import hudson.slaves.NodeProvisioner;
import jenkins.model.Jenkins;
import jenkins.model.NodeListener;
import jenkins.util.Timer;
import org.kohsuke.accmod.Restricted;
import org.kohsuke.accmod.restrictions.DoNotUse;
import org.kohsuke.accmod.restrictions.NoExternalUse;

import javax.annotation.CheckForNull;
import javax.annotation.Nonnull;
import javax.annotation.concurrent.GuardedBy;
import java.io.File;
import java.io.IOException;
import java.util.ArrayList;
import java.util.Collection;
import java.util.Collections;
import java.util.HashSet;
import java.util.List;
import java.util.Map;
import java.util.Set;
import java.util.concurrent.CopyOnWriteArrayList;
import java.util.concurrent.TimeUnit;
import java.util.logging.Level;
import java.util.logging.Logger;

/**
 * Statistics of provisioning activities.
 */
@Extension
public class CloudStatistics extends ManagementLink implements Saveable {

    private static final Logger LOGGER = Logger.getLogger(CloudStatistics.class.getName());

    /*package*/ static final String ARCHIVE_RECORDS_PROPERTY_NAME = "org.jenkinsci.plugins.cloudstats.CloudStatistics.ARCHIVE_RECORDS";

    /**
     * The number of completed records to be stored.
     */
    public static /*final*/ int ARCHIVE_RECORDS = Integer.getInteger(ARCHIVE_RECORDS_PROPERTY_NAME, 100);

    /**
     * All activities that are not in completed state.
     *
     * The consistency between 'active' and 'log' is ensured by active monitor.
     */
    @GuardedBy("active") // JENKINS-41037: XStream can iterate while it is written
    private /*final except for serialization*/ @Nonnull Collection<ProvisioningActivity> active = new CopyOnWriteArrayList<>();

    /**
     * Activities that are in completed state. The oldest entries (least recently completed) are rotated.
     *
     * The collection itself uses synchronized collection, to manipulate single entry it needs to be explicitly synchronized.
     */
    @GuardedBy("active")
    private /*final except for serialization*/ @Nonnull CyclicThreadSafeCollection<ProvisioningActivity> log = new CyclicThreadSafeCollection<>(ARCHIVE_RECORDS);

    /**
     * Get the singleton instance.
     */
    public static @Nonnull CloudStatistics get() {
        return Jenkins.getInstance().getExtensionList(CloudStatistics.class).get(0);
    }

    @Restricted(NoExternalUse.class)
    public CloudStatistics() {
        try {
            load();
        } catch (IOException e) {
            LOGGER.log(Level.WARNING, "Unable to load stored statistics", e);
        }
    }

    public String getDisplayName() {
        return "Cloud Statistics";
    }

    @Override
    public String getIconFileName() {
        // This _needs_ to be done in getIconFileName only because of JENKINS-33683.
<<<<<<< HEAD
        Jenkins jenkins = jenkins();
        if (!jenkins.hasPermission(SystemReadPermission.SYSTEM_READ)) return null;
=======
        Jenkins jenkins = Jenkins.getInstance();
        if (!jenkins.hasPermission(Jenkins.ADMINISTER)) return null;
>>>>>>> 1faeb7fc
        if (jenkins.clouds.isEmpty() && isEmpty()) return null;
        return "graph.png";
    }

    @Override
    public Permission getRequiredPermission() {
        //Move to Jenkins.SYSTEM_READ when baseline is above 2.222
        return SystemReadPermission.SYSTEM_READ;
    }

    private boolean isEmpty() {
        synchronized (active) {
            return log.isEmpty() && active.isEmpty();
        }
    }

    /**
     * Get activities that was not completed yet.
     */
    public @Nonnull Collection<ProvisioningActivity> getNotCompletedActivities() {
        ArrayList<ProvisioningActivity> activeCopy;
        synchronized (active) {
            activeCopy = new ArrayList<>(active);
        }

        // Perform explicit removal of completed activities as `active` is not guaranteed to contain not completed activities only.
        ArrayList<ProvisioningActivity> ret = new ArrayList<>(activeCopy.size());
        for (ProvisioningActivity activity : activeCopy) {
            if (activity.getCurrentPhase() != ProvisioningActivity.Phase.COMPLETED) {
                ret.add(activity);
            }
        }

        return ret;
    }

    @VisibleForTesting
    /*package*/ @Nonnull Collection<ProvisioningActivity> getRetainedActivities() {
        synchronized (active) {
            return new ArrayList<>(active);
        }
    }

    @Override
    public String getUrlName() {
        return "cloud-stats";
    }

    @Override
    public String getDescription() {
        return "Report of current and past provisioning activities";
    }

    public List<ProvisioningActivity> getActivities() {
        synchronized (active) {
            ArrayList<ProvisioningActivity> out = new ArrayList<>(active.size() + log.size());
            out.addAll(log.toList());
            out.addAll(active);
            return out;
        }
    }

    /**
     * Get activity that is suspected to be completed already.
     *
     * @return The activity or null if rotated already.
     */
    public @CheckForNull ProvisioningActivity getPotentiallyCompletedActivityFor(ProvisioningActivity.Id id) {
        if (id == null) return null;

        for (ProvisioningActivity activity : getActivities()) {
            if (activity.isFor(id)) {
                return activity;
            }
        }
        return null;
    }

    /**
     * Get "active" activity, missing activity will be logged.
     */
    public @CheckForNull ProvisioningActivity getActivityFor(ProvisioningActivity.Id id) {
        ProvisioningActivity activity = getPotentiallyCompletedActivityFor(id);
        if (activity != null) return activity;

        LOGGER.log(Level.WARNING, "No activity tracked for " + id, new IllegalStateException());
        return null;
    }

    public @CheckForNull ProvisioningActivity getActivityFor(TrackedItem item) {
        ProvisioningActivity.Id id = item.getId();
        if (id == null) return null;
        return getActivityFor(id);
    }

    public ActivityIndex getIndex() {
        return new ActivityIndex(getActivities());
    }

    @Restricted(NoExternalUse.class) // view only
    public ProvisioningActivity getActivity(@Nonnull String hashString) {
        int hash;
        try {
            hash = Integer.parseInt(hashString);
        } catch (NumberFormatException nan) {
            return null;
        }

        for (ProvisioningActivity activity : getActivities()) {
            if (activity.getId().getFingerprint() == hash) {
                return activity;
            }
        }

        return null;
    }

    @Restricted(NoExternalUse.class) // view only
    public @CheckForNull String getUrl(
            @Nonnull ProvisioningActivity activity,
            @Nonnull PhaseExecution phaseExecution,
            @Nonnull PhaseExecutionAttachment attachment
    ) {
        activity.getClass(); phaseExecution.getClass(); attachment.getClass();

        // No UI
        if (attachment.getUrlName() == null) return null;

        StringBuilder url = new StringBuilder("/cloud-stats/");
        url.append("activity/").append(activity.getId().getFingerprint()).append('/');
        url.append("phase/").append(phaseExecution.getPhase().toString()).append('/');
        url.append(phaseExecution.getUrlName(attachment)).append('/');
        return url.toString();
    }

    /**
     * Attach information to activity's phase execution.
     */
    // Enforce attach goes through this class to complete the activity upon first failure and persist as needed
    public void attach(@Nonnull ProvisioningActivity activity, @Nonnull ProvisioningActivity.Phase phase, @Nonnull PhaseExecutionAttachment attachment) {
        activity.attach(phase, attachment);

        if (attachment.getStatus() == ProvisioningActivity.Status.FAIL) {
            boolean entered = activity.enterIfNotAlready(ProvisioningActivity.Phase.COMPLETED);
            if (entered) {
                archive(activity);
            }
        }
        persist();
    }

    public void save() throws IOException {
        if (BulkChange.contains(this)) return;

        getConfigFile().write(this);
    }

    /*package*/ void persist() {
        try {
            save();
        } catch (IOException e) {
            LOGGER.log(Level.WARNING, "Unable to store cloud statistics", e);
        }
    }

    private void load() throws IOException {
        final XmlFile file = getConfigFile();
        if (file.exists()) {
            file.unmarshal(this);
        }

        boolean changed = false;

        // Migrate config from version 0.2 - even non-completed activities ware in log collection
        synchronized (active) {
            if (active.isEmpty()) {
                List<ProvisioningActivity> toSort = log.toList();
                log.clear();
                for (ProvisioningActivity activity: toSort) {
                    assert activity != null;
                    if (activity.getPhaseExecution(ProvisioningActivity.Phase.COMPLETED) == null) {
                        active.add(activity);
                        changed = true;
                    } else {
                        log.add(activity);
                    }
                }
            }
        }

        // Migrate config from version 0.22, the guarantee of everything in active is not completed is now strict
        // Making old data to strictly follow that. Note this does not alter the structure of the data, but only their semantics
        synchronized (active) {
            Collection<ProvisioningActivity> defensiveCopyOfActiveField = getRetainedActivities();
            for (ProvisioningActivity pa: defensiveCopyOfActiveField) {
                if (pa.getCurrentPhase() == ProvisioningActivity.Phase.COMPLETED) {
                    active.remove(pa);
                    log.add(pa);
                    changed = true;
                }
            }
        }

        if (changed) {
            persist();
        }
    }

    @SuppressWarnings("unused")
    private Object readResolve() {
        // Replace former implementation of active queue
        if (!(active instanceof CopyOnWriteArrayList)) {
            Collection<ProvisioningActivity> a = active;
            active = new CopyOnWriteArrayList<>();
            active.addAll(a);
        }

        try {
            // // There are reports when #data was witnessed null for no reason I could identify: JENKINS-47836, JENKINS-47836
            log.size();
        } catch (NullPointerException npe) {
            String msg = "Failed to properly deserialize cloud-stats records: ";
            log = new CyclicThreadSafeCollection<>(ARCHIVE_RECORDS);
            FilePath configFile = new FilePath(getConfigFile().getFile());
            try {
                if (configFile.exists()) {
                    FilePath target = new FilePath(new File(configFile.getRemote() + ".bak-JENKINS-44929"));
                    configFile.renameTo(target);
                    LOGGER.warning(msg + " Please file a bug report attaching " + target.getRemote());
                } else {
                    LOGGER.warning(msg + " " + configFile.getRemote() + " not found");
                }
            } catch (IOException | InterruptedException ex) {
                LOGGER.log(Level.SEVERE, msg + " Unable to capture the old config.", ex);
            }
        }

        // Resize the collection
        if (ARCHIVE_RECORDS != log.capacity()) {
            CyclicThreadSafeCollection<ProvisioningActivity> existing = log;
            log = new CyclicThreadSafeCollection<>(ARCHIVE_RECORDS);
            int added = 0;
            for (ProvisioningActivity pa : existing) {
                if (added > ARCHIVE_RECORDS) break; // Prevent adding more when shrinking
                log.add(pa);
                added++;
            }
        }

        return this;
    }

    /*package for testing*/ XmlFile getConfigFile() {
        return new XmlFile(Jenkins.XSTREAM, new File(new File(
                Jenkins.getInstance().root,
                getClass().getCanonicalName() + ".xml"
        ).getAbsolutePath()));
    }

    private void archive(ProvisioningActivity activity) {
        synchronized (active) {
            log.add(activity);
            active.remove(activity);
        }
    }

    /**
     * Listen to ongoing provisioning activities.
     *
     * All activities that are triggered by Jenkins queue load (those that goes through {@link NodeProvisioner}) are
     * reported by Jenkins core. This api needs to be called by plugin if and only if the agents are provisioned differently.
     *
     * Implementation note: onComplete and onFailure are being called while holding the queue lock from NodeProvisioner,
     * so the work is extracted to separate thread.
     */
    @Extension
    public static class ProvisioningListener extends CloudProvisioningListener {

        private final CloudStatistics stats = CloudStatistics.get();

        @Override @Restricted(DoNotUse.class)
        public void onStarted(Cloud cloud, Label label, Collection<NodeProvisioner.PlannedNode> plannedNodes) {
            BulkChange change = new BulkChange(stats);
            try {
                boolean changed = false;
                for (NodeProvisioner.PlannedNode plannedNode : plannedNodes) {
                    ProvisioningActivity.Id id = getIdFor(plannedNode);
                    if (id != null) {
                        onStarted(id);
                        changed = true;
                    }
                }

                if (changed) {
                    // Not using change.commit() here as persist handles exceptions already
                    stats.persist();
                }
            } finally {
                change.abort();
            }
        }

        /**
         * Inform plugin provisioning has started. This is only needed when provisioned outside {@link NodeProvisioner}.
         *
         * @param id Unique identifier of the activity. The plugin is responsible for this to be unique and all subsequent
         *           calls are identified by the same Id instance.
         */
        public @Nonnull ProvisioningActivity onStarted(@Nonnull ProvisioningActivity.Id id) {
            ProvisioningActivity activity = new ProvisioningActivity(id);
            synchronized (stats.active) {
                stats.active.add(activity);
            }
            stats.persist();
            return activity;
        }

        @Override @Restricted(DoNotUse.class)
        public void onComplete(NodeProvisioner.PlannedNode plannedNode, Node node) {
            ProvisioningActivity.Id id = getIdFor(plannedNode);
            if (id != null) {
                Timer.get().schedule(() -> { // run in different thread not to block queue lock
                    onComplete(id, node);
                }, 0, TimeUnit.SECONDS);
            }
        }

        /**
         * Inform plugin provisioning has completed. This is only needed when provisioned outside {@link NodeProvisioner}.
         *
         * The method should be called before the node is added to Jenkins.
         */
        public @CheckForNull ProvisioningActivity onComplete(@Nonnull ProvisioningActivity.Id id, @Nonnull Node node) {
            ProvisioningActivity activity = stats.getActivityFor(id);
            if (activity != null) {
                activity.rename(node.getDisplayName());
                stats.persist();
            }
            return activity;
        }

        @Override @Restricted(DoNotUse.class)
        public void onFailure(NodeProvisioner.PlannedNode plannedNode, Throwable t) {
            ProvisioningActivity.Id id = getIdFor(plannedNode);
            if (id != null) {
                Timer.get().schedule(() -> { // run in different thread not to block queue lock
                    onFailure(id, t);
                }, 0, TimeUnit.SECONDS);
            }
        }

        /**
         * Inform plugin provisioning has failed. This is only needed when provisioned outside {@link NodeProvisioner}.
         *
         * No node with {@code id} should be added added to jenkins.
         */
        public @CheckForNull ProvisioningActivity onFailure(@Nonnull ProvisioningActivity.Id id, @Nonnull Throwable throwable) {
            ProvisioningActivity activity = stats.getActivityFor(id);
            if (activity != null) {
                stats.attach(activity, ProvisioningActivity.Phase.PROVISIONING, new PhaseExecutionAttachment.ExceptionAttachment(
                        ProvisioningActivity.Status.FAIL, throwable
                ));
            }
            return activity;
        }

        public static ProvisioningListener get() {
            return Jenkins.getInstance().getExtensionList(ProvisioningListener.class).get(0);
        }
    }

    @Extension @Restricted(NoExternalUse.class)
    public static class OperationListener extends ComputerListener {

        private final CloudStatistics stats = CloudStatistics.get();

        @Override
        public void preLaunch(Computer c, TaskListener taskListener) {
            ProvisioningActivity.Id id = getIdFor(c);
            if (id == null) return;
            ProvisioningActivity activity = stats.getActivityFor(id);
            if (activity == null) return;

            // Do not enter second time on relaunch
            boolean entered = activity.enterIfNotAlready(ProvisioningActivity.Phase.LAUNCHING);
            if (entered) {
                stats.persist();
            }
        }

        @Override
        public void onLaunchFailure(Computer c, TaskListener taskListener) {
            ProvisioningActivity.Id id = getIdFor(c);
            if (id == null) return;
            ProvisioningActivity activity = stats.getActivityFor(id);
            if (activity == null) return;

            // TODO attach details
            // ...
        }

        @Override
        public void onOnline(Computer c, TaskListener listener) {
            ProvisioningActivity.Id id = getIdFor(c);
            if (id == null) return;
            ProvisioningActivity activity = stats.getActivityFor(id);
            if (activity == null) return;

            // Do not enter second time on relaunch
            boolean entered = activity.enterIfNotAlready(ProvisioningActivity.Phase.OPERATING);
            if (entered) {
                stats.persist();
            }
        }
    }

    // In theory, this should not be needed once SlaveCompletionDetector can reliably be used. Keeping this around to
    // be sure not to leak a thing.
    @Restricted(NoExternalUse.class) @Extension
    public static class DanglingSlaveScavenger extends PeriodicWork {

        private final CloudStatistics stats = CloudStatistics.get();

        @Override
        public long getRecurrencePeriod() {
            return MIN * 10;
        }

        @Override
        protected void doRun() {
            List<ProvisioningActivity.Id> trackedExisting = new ArrayList<>();
            for (Computer computer : Jenkins.getInstance().getComputers()) {
                if (computer instanceof TrackedItem) {
                    trackedExisting.add(((TrackedItem) computer).getId());
                }
            }

            ArrayList<ProvisioningActivity> completed = new ArrayList<>();
            for (ProvisioningActivity activity: stats.getRetainedActivities()) {
                Map<ProvisioningActivity.Phase, PhaseExecution> executions = activity.getPhaseExecutions();

                if (executions.get(ProvisioningActivity.Phase.COMPLETED) != null) {
                    completed.add(activity);
                    continue; // Completed already
                }
                assert activity.getStatus() != ProvisioningActivity.Status.FAIL; // Should be completed already if failed

                // TODO there is still a chance some activity will never be recognised as completed when provisioning
                // completes without error and launching never starts for some reason
                if (executions.get(ProvisioningActivity.Phase.LAUNCHING) == null) continue; // Still provisioning

                if (trackedExisting.contains(activity.getId())) continue; // Still operating

                activity.enter(ProvisioningActivity.Phase.COMPLETED);
                completed.add(activity);
            }
            if (!completed.isEmpty()) {
                synchronized (stats.active) {
                    stats.log.addAll(completed);
                    stats.active.removeAll(completed);
                }
                stats.persist();
            }
        }
    }

    @Restricted(NoExternalUse.class) @Extension
    public static class SlaveCompletionDetector extends NodeListener {

        private final CloudStatistics stats = CloudStatistics.get();

        // Reflect renames so the name of the activity tracks the agent name
        @Override
        protected void onUpdated(@Nonnull Node oldOne, @Nonnull Node newOne) {
            if (oldOne.getNodeName().equals(newOne.getNodeName())) return; // Not renamed

            ProvisioningActivity.Id id = getIdFor(oldOne);
            if (id == null) return; // Not tracked

            ProvisioningActivity activity = stats.getActivityFor(id);
            if (activity == null) return;

            activity.rename(newOne.getNodeName());
            stats.persist();
        }

        @Override
        protected void onDeleted(@Nonnull Node node) {
            ProvisioningActivity.Id id = getIdFor(node);
            if (id == null) return; // Not tracked

            ProvisioningActivity activity = stats.getActivityFor(id);
            if (activity == null) return;

            // The phase might already been entered in case cloud plugins needed to to add an attachment to the phase.
            // Also deletion was not detected by this plugin on time in the past so some plugins opted in to get more
            // accurate times.
            boolean entered = activity.enterIfNotAlready(ProvisioningActivity.Phase.COMPLETED);
            if (entered) {
                stats.archive(activity);
                stats.persist();
            }
        }

    }

    private static @CheckForNull ProvisioningActivity.Id getIdFor(NodeProvisioner.PlannedNode plannedNode) {
        if (!(plannedNode instanceof TrackedItem)) {
            logTypeNotSupported(plannedNode.getClass());
            return null;
        }

        return ((TrackedItem) plannedNode).getId();
    }

    private static @CheckForNull ProvisioningActivity.Id getIdFor(Node node) {
        if (node instanceof Jenkins) return null;

        if (!(node instanceof TrackedItem)) {
            LOGGER.info("No support for cloud-stats-plugin by " + node.getClass());
            return null;
        }

        return ((TrackedItem) node).getId();
    }

    private static @CheckForNull ProvisioningActivity.Id getIdFor(Computer computer) {
        if (computer instanceof Jenkins.MasterComputer) return null;
        if (!(computer instanceof AbstractCloudComputer)) return null;

        if (!(computer instanceof TrackedItem)) {
            logTypeNotSupported(computer.getClass());
            return null;
        }

        return ((TrackedItem) computer).getId();
    }

    private static void logTypeNotSupported(Class<?> type) {
        if (!loggedUnsupportedTypes.contains(type)) {
            LOGGER.info("No support for cloud-stats plugin by " + type);
            loggedUnsupportedTypes.add(type);
        }
    }
    private static final Set<Class> loggedUnsupportedTypes = Collections.synchronizedSet(new HashSet<>());
}<|MERGE_RESOLUTION|>--- conflicted
+++ resolved
@@ -121,13 +121,8 @@
     @Override
     public String getIconFileName() {
         // This _needs_ to be done in getIconFileName only because of JENKINS-33683.
-<<<<<<< HEAD
-        Jenkins jenkins = jenkins();
+        Jenkins jenkins = Jenkins.get();
         if (!jenkins.hasPermission(SystemReadPermission.SYSTEM_READ)) return null;
-=======
-        Jenkins jenkins = Jenkins.getInstance();
-        if (!jenkins.hasPermission(Jenkins.ADMINISTER)) return null;
->>>>>>> 1faeb7fc
         if (jenkins.clouds.isEmpty() && isEmpty()) return null;
         return "graph.png";
     }
